package scalaz.stream2


import scala.Ordering
import scala.annotation.tailrec
import scala.collection.SortedMap
import scalaz._
import scalaz.concurrent.Task

sealed trait Process[+F[_], +O] {

  import Process._
  import Util._

  /**
   * Generate a `Process` dynamically for each output of this `Process`, and
   * sequence these processes using `append`.
   */
  final def flatMap[F2[x] >: F[x], O2](f: O => Process[F2, O2]): Process[F2, O2] = {
    debug(s"FM this:$this")
    this match {
      case Halt(_) | Emit(Seq()) => this.asInstanceOf[Process[F2,O2]]
      case Emit(os)                => os.tail.foldLeft(Try(f(os.head)))((p, n) => p append Try(f(n)))
      case aw@Await(_, _)          => aw.extend(_ flatMap f)
      case ap@Append(p, n)         => ap.extend(_ flatMap f)
    }

  }

  /** Transforms the output values of this `Process` using `f`. */
  final def map[O2](f: O => O2): Process[F, O2] =
    flatMap { o => emit(f(o)) }

  /**
   * Feed the output of this `Process` as input of `p1`. The implementation
   * will fuse the two processes, so this process will only generate
   * values as they are demanded by `p1`. If `p1` signals termination, `this`
   * is killed with same reason giving it an opportunity to cleanup.
   */
  final def pipe[O2](p1: Process1[O, O2]): Process[F, O2] = {
    debug(s"PIPE p1: $p1, p1.step: ${p1.step} this: $this this.step: ${this.step}")
    p1.step match {
      case Cont(AwaitP1(rcv1),next1) => this.step match {
        case Cont(awt@Await(_,_),next) => (awt onHalt next) pipe p1
        case Cont(Emit(os),next) =>
          if (os.isEmpty) next(End) pipe p1
          else next(End) pipe process1.feed(os)(p1)
        case Done(rsn) =>
<<<<<<< HEAD
          this pipe next1(Kill(rsn))
=======
          halt.pipe(next1(Kill)) onHalt {
            case Kill => halt
            case e: Throwable => fail(CausedBy(e,rsn))
          }
          // Old code, caused infinite loop
          // case Done(rsn) => this pipe p1.killBy(Kill(rsn))
>>>>>>> 926efcb5
      }
      case Cont(Emit(os),next1) => Emit(os) ++ this.pipe(next1(End))
      case Done(rsn1) => this match {
        case Halt(rsn) => Halt(CausedBy(rsn1,rsn))
        case _ => this.killBy(Kill(rsn1)) pipe p1
      }
    }

  }

  /** Operator alias for `pipe`. */
  final def |>[O2](p2: Process1[O, O2]): Process[F, O2] = pipe(p2)

    /**
     * Evaluate this process and produce next `Step` of this process.
     *
     * Result may be in state of `Cont` that indicates there are other process steps to be evaluated
     * or in `Done` that indicates process has finished and there is no more evaluation
     *
     * Note this evaluation is not resource safe, that means user must assure the evaluation whatever
     * is produced as next step in `Cont` until `Done`.
     */
  final def step: Step[F, O] = {
    @tailrec
    def go(cur: Process[F, O], stack: Vector[Throwable => Trampoline[Process[F, O]]]): Step[F, O] = {
      debug(s"STEP $cur, stack: ${stack.size}")
      if (stack.isEmpty) {
        cur match {
          case Halt(rsn)      => Done(rsn)
          case Append(p, n)   => go(p, n)
          case AwaitOrEmit(p) => Cont(p, rsn => Halt(rsn))
        }
      } else {
        cur match {
          case Halt(rsn)      =>
            println(s"################# rsn: $rsn next: ${Try(stack.head(rsn).run).causedBy(rsn)}")
            go(Try(stack.head(rsn).run).causedBy(rsn), stack.tail)
          case Append(p, n)   => go(p, n fast_++ stack)
          case AwaitOrEmit(p) => Cont(p, rsn => Append(Halt(rsn), stack))
        }
      }
    }

    go(this, Vector())

  }



  ////////////////////////////////////////////////////////////////////////////////////////
  // Alphabetical order from now on
  ////////////////////////////////////////////////////////////////////////////////////////

  /**
   * If this process halts without an error, attaches `p2` as the next step.
   * Also this won't attach `p2` whenever process was `Killed` by downstream
   */
  final def append[F2[x] >: F[x], O2 >: O](p2: => Process[F2, O2]): Process[F2, O2] = {
    onHalt {
      case End => p2
      case rsn => halt
    }
  }

  /** alias for `append` **/
  final def ++[F2[x] >: F[x], O2 >: O](p2: => Process[F2, O2]): Process[F2, O2] = append(p2)

  /**
   * Run this `Process`, then, if it self-terminates, run `p2`.
   * This differs from `append` in that `p2` is not consulted if this
   * `Process` terminates due to the input being exhausted.
   * That is if the Await terminated with an End exception, `p2` is not appended.
   */
  final def fby[F2[x] >: F[x], O2 >: O](p2: => Process[F2, O2]): Process[F2, O2] = ???

  /**
   * Add `e` as a cause when this `Process` halts.
   * This is a no-op  if `e` is `Process.End`
   */
  final def causedBy[F2[x] >: F[x], O2 >: O](e: Throwable): Process[F2, O2] = {
    e match {
      case End => this
      case _ => onHalt(rsn => fail(CausedBy(rsn,e)))
    }
  }

  /** Ignore all outputs of this `Process`. */
  final def drain: Process[F, Nothing] = {
    this.step match {
      case Cont(Emit(_),n) => n(End).drain
      case Cont(awt@Await(_,_), next) => awt.extend(_.drain).onHalt(rsn=>next(rsn).drain)
      case Done(rsn) => Halt(rsn)
    }
  }

  /**
   * Returns true, if this process is halted
   */
  final def isHalt: Boolean = this match {
    case Halt(_) => true
    case _ => false
  }

  /**
   * Causes this process to be terminated, giving chance for any cleanup actions to be run
   */
  final def kill: Process[F,Nothing] =killBy(Kill)

  /**
   * Causes this process to be terminated, giving chance for any cleanup actions to be run
   * @param rsn Reason for termination
   *
   */
  final def killBy(rsn: Throwable): Process[F, Nothing] = {
    debug(s"KILLBY rsn:$rsn, this:$this, step: ${this.step } ")
    this.step match {
      case Cont(Emit(_),n) => n(rsn).drain
      case Cont(Await(_,_),n) =>
        println(">>>>>>>" +  n(rsn))
        n(rsn).drain
      case Done(End) => Halt(rsn)
      case Done(rsn0) => Halt(CausedBy(rsn0,rsn))
    }


//    this match {
//      case Emit(_)         => fail(rsn0)
//      case hlt@Halt(_)     => hlt
//      case Await(req, rcv) => fail(rsn0)
//      case Append(_, n)    => n.headOption match {
//        case Some(h) => (Try(h(rsn0).run) ++ Append(halt, n.tail)).drain
//        case None    => fail(rsn0)
//      }
//    }
  }

  //  /** Causes _all_ subsequent awaits to  to fail with the `End` exception. */
  //  final def disconnect: Process[F, O] = disconnect0(End)
  //
  //  /**
  //   * Causes _all_ subsequent awaits to  to fail with the `Kill` exception.
  //   * Awaits are supposed to run cleanup code on receiving `End` or `Kill` exception
  //   */
  //  final def hardDisconnect: Process[F, O] = disconnect0(Kill)
  //
  //  /** Causes _all_ subsequent awaits to  to fail with the `rsn` exception. */
  //  final def disconnect0(rsn:Throwable): Process[F, O] = {
  //    this match {
  //      case h@Halt(_)       => h
  //      case Await(_, rcv)   => suspend(Try(rcv(left(rsn)).run).disconnect(rsn))
  //      case ap@Append(p, n) => ap.extend(_.disconnect(rsn))
  //      case Emit(h)         => this
  //    }
  //  }

  //
  //  /** Send the `End` signal to the next `Await`, then ignore all outputs. */
  //  final def kill: Process[F, Nothing] = this.disconnect.drain

  /**
   * Run `p2` after this `Process` completes normally, or in the event of an error.
   * This behaves almost identically to `append`, except that `p1 append p2` will
   * not run `p2` if `p1` halts with an error.
   *
   * If you want to attach code that depends on reason of termination, use `onHalt`
   *
   */
  final def onComplete[F2[x] >: F[x], O2 >: O](p2: => Process[F2, O2]): Process[F2, O2] =
    onHalt { rsn => Try(p2).causedBy(rsn) }

  /**
   * When the process terminates either due to `End` or `Throwable`
   * `f` is evaluated to produce next state.
   */
  final def onHalt[F2[x] >: F[x], O2 >: O](f: Throwable => Process[F2, O2]): Process[F2, O2] = {
    val next = (t: Throwable) => Trampoline.delay(Try(f(t)))
    this match {
      case HaltEmitOrAwait(p) => Append(p, Vector(next))
      case Append(p, n)   => Append(p, n :+ next)
    }
  }

  /**
   * Append process specified in `fallback` argument in case the _next_ Await throws an End,
   * and appned process specified in `cleanup` argument in case _next_ Await throws any other exception
   */
  final def orElse[F2[x] >: F[x], O2 >: O](fallback: => Process[F2, O2], cleanup: => Process[F2, O2] = halt): Process[F2, O2] =
    onHalt { case End => fallback; case _ => cleanup }


  /**
   * Run this process until it halts, then run it again and again, as
   * long as no errors occur.
   */
  final def repeat: Process[F, O] = {
    debug(s"REPEAT $this ")
    this.onHalt {
      case End =>
        debug("REP THIS END")
        this.repeat
      case rsn =>
        debug("REP TERM " + rsn)
        fail(rsn)
    }

    //    this onHalt {
    //      case End => this.repeat
    //      case rsn => halt
    //    }
    //
    //    def go(cur: Process[F,O]): Process[F,O] = cur match {
    //      case h@Halt(e) => e match {
    //        case End => go(this)
    //        case _ => h
    //      }
    //      case Await(req,recv,fb,c) => Await(req, recv andThen go, fb, c)
    //      case Emit(h, t) => emitSeq(h, go(t))
    //    }
    //    go(this)

  }

  /**
   * Removes all emitted elements from the front of this `Process`.
   * The second argument returned by this method is guaranteed to be
   * an `Await`, `Halt` or an `Append`-- if there are multiple `Emit'`s at the
   * front of this process, the sequences are concatenated together.
   *
   * If this `Process` does not begin with an `Emit`, returns the empty
   * sequence along with `this`.
   */
  final def unemit:(Seq[O],Process[F,O]) = {


    @tailrec
    def go(cur: Process[F, O], acc: Vector[O]): (Seq[O], Process[F, O]) = {
      cur.step match {
        case Cont(Emit(os),n) => go(n(End),acc fast_++ os)
        case Cont(awt,next) => (acc,awt onHalt next)
        case Done(rsn) => (acc,Halt(rsn))
      }
    }
    go(this, Vector())
  }


  ///////////////////////////////////////////
  // runXXX
  ///////////////////////////////////////////

  /**
   * Collect the outputs of this `Process[F,O]` into a Monoid `B`, given a `Monad[F]` in
   * which we can catch exceptions. This function is not tail recursive and
   * relies on the `Monad[F]` to ensure stack safety.
   */
  final def runFoldMap[F2[x] >: F[x], B](f: O => B)(implicit F: Monad[F2], C: Catchable[F2], B: Monoid[B]): F2[B] = {
    def go(cur: Process[F2, O], acc: B): F2[B] = {
      cur.step match {
        case Cont(Emit(os),next) =>
          F.bind(F.point(os.foldLeft(acc)((b, o) => B.append(b, f(o))))) { nacc =>
            go(next(End).asInstanceOf[Process[F2, O]], nacc)
          }
        case Cont(awt:Await[F2,Any,O]@unchecked,next:(Throwable => Process[F2,O])@unchecked) =>
          F.bind(C.attempt(awt.req)) {

            case \/-(r)   => go(Try(awt.rcv(r).run) onHalt next, acc)
            case -\/(rsn) => go(Try(next(rsn)), acc)
          }
        case Done(End) => F.point(acc)
        case Done(Kill) => F.point(acc)
        case Done(err) => C.fail(err)
      }
    }

    go(this, B.zero)
  }

  /**
   * Collect the outputs of this `Process[F,O]`, given a `Monad[F]` in
   * which we can catch exceptions. This function is not tail recursive and
   * relies on the `Monad[F]` to ensure stack safety.
   */
  final def runLog[F2[x] >: F[x], O2 >: O](implicit F: Monad[F2], C: Catchable[F2]): F2[IndexedSeq[O2]] = {
    F.map(runFoldMap[F2, Vector[O2]](Vector(_))(
      F, C,
      // workaround for performance bug in Vector ++
      Monoid.instance[Vector[O2]]((a, b) => a fast_++ b, Vector())
    ))(_.toIndexedSeq)
  }

  /** Run this `Process` solely for its final emitted value, if one exists. */
  final def runLast[F2[x] >: F[x], O2 >: O](implicit F: Monad[F2], C: Catchable[F2]): F2[Option[O2]] =
    ??? // F.map(this.last.runLog[F2,O2])(_.lastOption)

  /** Run this `Process` solely for its final emitted value, if one exists, using `o2` otherwise. */
  final def runLastOr[F2[x] >: F[x], O2 >: O](o2: => O2)(implicit F: Monad[F2], C: Catchable[F2]): F2[O2] =
    ??? //  F.map(this.last.runLog[F2,O2])(_.lastOption.getOrElse(o2))

  /** Run this `Process`, purely for its effects. */
  final def run[F2[x] >: F[x]](implicit F: Monad[F2], C: Catchable[F2]): F2[Unit] =
    F.void(drain.runLog(F, C))


  ////////////////////////////////////////////////////////////////////////////////////////////////////
  // Process1 syntax helpers.
  /////////////////////////////////////////////////////////////////////////////////////////////////////

  /** Alias for `this |> [[process1.buffer]](n)`. */
  def buffer(n: Int): Process[F, O] =
    this |> process1.buffer(n)

  /** Alias for `this |> [[process1.bufferAll]]`. */
  def bufferAll: Process[F, O] =
    this |> process1.bufferAll

  /** Alias for `this |> [[process1.bufferBy]](f)`. */
  def bufferBy(f: O => Boolean): Process[F, O] =
    this |> process1.bufferBy(f)

  /** Alias for `this |> [[process1.chunk]](n)`. */
  def chunk(n: Int): Process[F, Vector[O]] =
    this |> process1.chunk(n)

  /** Alias for `this |> [[process1.chunkAll]]`. */
  def chunkAll: Process[F, Vector[O]] =
    this |> process1.chunkAll

  /** Alias for `this |> [[process1.chunkBy]](f)`. */
  def chunkBy(f: O => Boolean): Process[F, Vector[O]] =
    this |> process1.chunkBy(f)

  /** Alias for `this |> [[process1.chunkBy2]](f)`. */
  def chunkBy2(f: (O, O) => Boolean): Process[F, Vector[O]] =
    this |> process1.chunkBy2(f)

  /** Alias for `this |> [[process1.collect]](pf)`. */
  def collect[O2](pf: PartialFunction[O, O2]): Process[F, O2] =
    this |> process1.collect(pf)

  /** Alias for `this |> [[process1.collectFirst]](pf)`. */
  def collectFirst[O2](pf: PartialFunction[O, O2]): Process[F, O2] =
    this |> process1.collectFirst(pf)

  /** Alias for `this |> [[process1.drop]](n)`. */
  def drop(n: Int): Process[F, O] =
    this |> process1.drop[O](n)

  /** Alias for `this |> [[process1.dropLast]]`. */
  def dropLast: Process[F, O] =
    this |> process1.dropLast

  /** Alias for `this |> [[process1.dropLastIf]](p)`. */
  def dropLastIf(p: O => Boolean): Process[F, O] =
    this |> process1.dropLastIf(p)

  /** Alias for `this |> [[process1.dropWhile]](f)`. */
  def dropWhile(f: O => Boolean): Process[F, O] =
    this |> process1.dropWhile(f)

  /** Alias for `this |> [[process1.exists]](f)` */
  def exists(f: O => Boolean): Process[F, Boolean] =
    this |> process1.exists(f)

  /** Alias for `this |> [[process1.filter]](f)`. */
  def filter(f: O => Boolean): Process[F, O] =
    this |> process1.filter(f)

  /** Alias for `this |> [[process1.find]](f)` */
  def find(f: O => Boolean): Process[F, O] =
    this |> process1.find(f)

  /** Alias for `this |> [[process1.forall]](f)` */
  def forall(f: O => Boolean): Process[F, Boolean] =
    this |> process1.forall(f)

  /** Alias for `this |> [[process1.fold]](b)(f)`. */
  def fold[O2 >: O](b: O2)(f: (O2, O2) => O2): Process[F, O2] =
    this |> process1.fold(b)(f)

  /** Alias for `this |> [[process1.foldMap]](f)(M)`. */
  def foldMap[M](f: O => M)(implicit M: Monoid[M]): Process[F, M] =
    this |> process1.foldMap(f)(M)

  /** Alias for `this |> [[process1.foldMonoid]](M)` */
  def foldMonoid[O2 >: O](implicit M: Monoid[O2]): Process[F, O2] =
    this |> process1.foldMonoid(M)

  /** Alias for `this |> [[process1.foldSemigroup]](M)`. */
  def foldSemigroup[O2 >: O](implicit M: Semigroup[O2]): Process[F, O2] =
    this |> process1.foldSemigroup(M)

  /** Alias for `this |> [[process1.fold1]](f)`. */
  def fold1[O2 >: O](f: (O2, O2) => O2): Process[F, O2] =
    this |> process1.fold1(f)

  /** Alias for `this |> [[process1.fold1Map]](f)(M)`. */
  def fold1Map[M](f: O => M)(implicit M: Monoid[M]): Process[F, M] =
    this |> process1.fold1Map(f)(M)

  /** Alias for `this |> [[process1.fold1Monoid]](M)` */
  def fold1Monoid[O2 >: O](implicit M: Monoid[O2]): Process[F, O2] =
    this |> process1.fold1Monoid(M)

  /** Alias for `this |> [[process1.intersperse]](sep)`. */
  def intersperse[O2 >: O](sep: O2): Process[F, O2] =
    this |> process1.intersperse(sep)

  /** Alias for `this |> [[process1.last]]`. */
  def last: Process[F, O] =
    this |> process1.last

  /** Alias for `this |> [[process1.reduce]](f)`. */
  def reduce[O2 >: O](f: (O2, O2) => O2): Process[F, O2] =
    this |> process1.reduce(f)

  /** Alias for `this |> [[process1.reduceMap]](f)(M)`. */
  def reduceMap[M](f: O => M)(implicit M: Semigroup[M]): Process[F, M] =
    this |> process1.reduceMap(f)(M)

  /** Alias for `this |> [[process1.reduceMonoid]](M)`. */
  def reduceMonoid[O2 >: O](implicit M: Monoid[O2]): Process[F, O2] =
    this |> process1.reduceMonoid(M)

  /** Alias for `this |> [[process1.reduceSemigroup]](M)`. */
  def reduceSemigroup[O2 >: O](implicit M: Semigroup[O2]): Process[F, O2] =
    this |> process1.reduceSemigroup(M)

  /** Alias for `this |> [[process1.repartition]](p)(S)` */
  def repartition[O2 >: O](p: O2 => IndexedSeq[O2])(implicit S: Semigroup[O2]): Process[F, O2] =
    this |> process1.repartition(p)(S)

  /** Alias for `this |> [[process1.scan]](b)(f)`. */
  def scan[B](b: B)(f: (B, O) => B): Process[F, B] =
    this |> process1.scan(b)(f)

  /** Alias for `this |> [[process1.scanMap]](f)(M)`. */
  def scanMap[M](f: O => M)(implicit M: Monoid[M]): Process[F, M] =
    this |> process1.scanMap(f)(M)

  /** Alias for `this |> [[process1.scanMonoid]](M)`. */
  def scanMonoid[O2 >: O](implicit M: Monoid[O2]): Process[F, O2] =
    this |> process1.scanMonoid(M)

  /** Alias for `this |> [[process1.scanSemigroup]](M)`. */
  def scanSemigroup[O2 >: O](implicit M: Semigroup[O2]): Process[F, O2] =
    this |> process1.scanSemigroup(M)

  /** Alias for `this |> [[process1.scan1]](f)`. */
  def scan1[O2 >: O](f: (O2, O2) => O2): Process[F, O2] =
    this |> process1.scan1(f)

  /** Alias for `this |> [[process1.scan1Map]](f)(M)`. */
  def scan1Map[M](f: O => M)(implicit M: Semigroup[M]): Process[F, M] =
    this |> process1.scan1Map(f)(M)

  /** Alias for `this |> [[process1.scan1Monoid]](M)`. */
  def scan1Monoid[O2 >: O](implicit M: Monoid[O2]): Process[F, O2] =
    this |> process1.scan1Monoid(M)

  /** Alias for `this |> [[process1.split]](f)` */
  def split(f: O => Boolean): Process[F, Vector[O]] =
    this |> process1.split(f)

  /** Alias for `this |> [[process1.splitOn]](p)` */
  def splitOn[P >: O](p: P)(implicit P: Equal[P]): Process[F, Vector[P]] =
    this |> process1.splitOn(p)

  /** Alias for `this |> [[process1.splitWith]](f)` */
  def splitWith(f: O => Boolean): Process[F, Vector[O]] =
    this |> process1.splitWith(f)

  /** Alias for `this |> [[process1.take]](n)`. */
  def take(n: Int): Process[F, O] =
    this |> process1.take[O](n)

  /** Alias for `this |> [[process1.takeWhile]](f)`. */
  def takeWhile(f: O => Boolean): Process[F, O] =
    this |> process1.takeWhile(f)

  /** Alias for `this |> [[process1.terminated]]`. */
  def terminated: Process[F, Option[O]] =
    this |> process1.terminated

  /** Alias for `this |> [[process1.window]](n)`. */
  def window(n: Int): Process[F, Vector[O]] =
    this |> process1.window(n)

  /** Halts this `Process` after emitting 1 element. */
  def once: Process[F, O] = take(1)

}


object Process {

  import Util._

  type Trampoline[+A] = scalaz.Free.Trampoline[A]
  val Trampoline = scalaz.Trampoline


  /**
   * Tags a state of process that has no appended tail, tha means can be Halt, Emit or Await
   */
  sealed trait HaltEmitOrAwait[+F[_], +O] extends Process[F, O]

  object HaltEmitOrAwait {

    def unapply[F[_], O](p: Process[F, O]): Option[HaltEmitOrAwait[F, O]] = p match {
      case emit: Emit[O@unchecked] => Some(emit)
      case halt: Halt                             => Some(halt)
      case aw: Await[F@unchecked, _, O@unchecked] => Some(aw)
      case _                                      => None
    }

  }

  sealed trait AwaitOrEmit[+F[_], +O] extends HaltEmitOrAwait[F,O]

  object AwaitOrEmit {
    def unapply[F[_], O](p: Process[F, O]): Option[AwaitOrEmit[F, O]] = p match {
      case emit: Emit[O@unchecked] => Some(emit)
      case aw: Await[F@unchecked, _, O@unchecked] => Some(aw)
      case _                                      => None
    }
  }

  /**
   * The `Halt` constructor instructs the driver to stop
   * due to the given reason as `Throwable`.
   * The special `Throwable` instance `Process.End`
   * indicates normal termination. It's more typical to construct a `Halt` via
   * `Process.halt` (for normal termination) or
   * `Process.fail(err)` (for termination with an error).
   */
  case class Halt(rsn: Throwable) extends HaltEmitOrAwait[Nothing, Nothing]

  /**
   * The `Emit` constructor instructs the driver to emit
   * the given sequence of values to the output
   * and then halt execution with supplied reason.
   *
   * Instead calling this constructor directly, please use one
   * of the following helpers:
   *
   * Process.emit
   * Process.emitAll
   */
  case class Emit[+O](seq: Seq[O]) extends AwaitOrEmit[Nothing, O]

  /**
   * The `Await` constructor instructs the driver to evaluate
   * `req`. If it returns successfully, `recv` is called
   * to transition to the next state.
   * In case the req terminates with either a failure (`Throwable`) or
   * an `End` indicating normal termination, these are passed to rcv on the left side,
   * to produce next state.
   *
   * Instead of this constructor directly, please use:
   *
   * Process.await
   *
   */
  case class Await[+F[_], A, +O](
    req: F[A]
    , rcv: A => Trampoline[Process[F, O]]
    ) extends AwaitOrEmit[F, O] {
    /**
     * Helper to modify the result of `rcv` parameter of await stack-safely on trampoline.
     */
    def extend[F2[x] >: F[x], O2](f: Process[F, O] => Process[F2, O2]): Await[F2, A, O2] =
      Await[F2, A, O2](req, r => Trampoline.suspend(rcv(r)).map(f))
  }


  /**
   * The `Append` constructor instructs the driver to continue with
   * evaluation of first step found in tail Vector.
   *
   * Instead of this constructor please use:
   *
   * Process.append
   */
  case class Append[+F[_], +O](
    head: HaltEmitOrAwait[F, O]
    , tail: Vector[Throwable => Trampoline[Process[F, O]]]
    ) extends Process[F, O] {


    /**
     * Helper to modify the head and appended processes
     */
    def extend[F2[x] >: F[x], O2](f: Process[F, O] => Process[F2, O2]): Process[F2, O2] = {
      val et = tail.map(n => (t: Throwable) => Trampoline.suspend(n(t)).map(f))
      Try(f(head)) match {
        case HaltEmitOrAwait(p) =>
          Append(p, et)
        case ap: Append[F2@unchecked, O2@unchecked] =>
          Append(ap.head, ap.tail fast_++ et)
      }
    }

  }

  sealed trait Step[+F[_], +O]

  case class Done(rsn: Throwable) extends Step[Nothing, Nothing] {
    def asHalt : Halt = Halt(rsn)
  }

  case class Cont[+F[_], +O](h: AwaitOrEmit[F, O], next: Throwable => Process[F, O]) extends Step[F, O]


  ///////////////////////////////////////////////////////////////////////////////////////
  //
  // CONSTRUCTORS
  //
  //////////////////////////////////////////////////////////////////////////////////////

  /** alias for emitAll **/
  def apply[O](o: O*): Process[Nothing, O] = emitAll(o)

  /** hepler to construct await for Process1 **/
  def await1[I]: Process1[I, I] =
    await(Get[I])(emit)

  /** Indicates termination with supplied reason **/
  def fail(rsn: Throwable): Process[Nothing, Nothing] = Halt(rsn)

  /** constructor to emit single `O` **/
  def emit[O](o: O): Process[Nothing, O] = Emit(Vector(o))

  /** constructor to emit sequence of `O` **/
  def emitAll[O](os: Seq[O]): Process[Nothing, O] = os match {
    case Seq() => halt
    case _ => Emit(os)
  }

  /** constructor to emit sequence of `O` having `tail` as next state **/
  @deprecated("Use please emitAll(h) ++ tail instead", "0.5.0")
  def emitSeq[F[_], O](h: Seq[O], t: Process[F, O] = halt): Process[F, O] = t match {
    case `halt` | Emit(Seq()) => emitAll(h)
    case _      => emitAll(h) ++ t
  }


  /** stack-safe constructor for await allowing to pass `req` as request and function to produce next state **/
  def await[F[_], A, O](req: F[A])(
    rcv: A => Process[F, O]
    , fallback: => Process[F, O] = halt
    , cleanup: => Process[F, O] = halt
    ): Process[F, O] = {
    Await[F, A, O](req, a => Trampoline.delay(rcv(a))) onHalt {
      case End => fallback
      case _   => cleanup
    }

  }

  ///////////////////////////////////////////////////////////////////////////////////////
  //
  // DECONSTRUCTORS, Matchers
  //
  //////////////////////////////////////////////////////////////////////////////////////

  //  object Await1 {
  //
  //    @deprecated("use rather AwaitP1 deconstruct", "0.5.0")
  //    def unapply[I, O](self: Process1[I, O]):
  //    Option[(I => Process1[I, O], Process1[I, O], Process1[I, O])] = self match {
  //      case Await(_, rcv) => Some(
  //        ((i: I) => Try(rcv(right(i)).run)
  //          , suspend(Try(rcv(left(End)).run))
  //          , suspend(Try(rcv(left(Kill)).run)))
  //      )
  //      case _             => None
  //    }
  //
  //  }

  object AwaitP1 {
    /** deconstruct for `Await` directive of `Process1` **/
    def unapply[I, O](self: Process1[I, O]): Option[I => Process1[I, O]] = self match {
      case Await(_, rcv) => Some((i: I) => Try(rcv(i).run))
      case _             => None
    }
  }


  ///////////////////////////////////////////////////////////////////////////////////////
  //
  // CONSUTRUCTORS -> Helpers
  //
  //////////////////////////////////////////////////////////////////////////////////////

  /** `Process.emitRange(0,5) == Process(0,1,2,3,4).` */
  def emitRange(start: Int, stopExclusive: Int): Process[Nothing,Int] =
    emitAll(start until stopExclusive)

  /** Lazily produce the range `[start, stopExclusive)`. */
  def range(start: Int, stopExclusive: Int, by: Int = 1): Process[Task, Int] =
    unfold(start)(i => if (i < stopExclusive) Some((i,i+by)) else None)


  /** Produce a (potentially infinite) source from an unfold. */
  def unfold[S, A](s0: S)(f: S => Option[(A, S)]): Process[Task, A] =
    await(Task.delay(f(s0)))({
      case Some(ht) => emit(ht._1) ++ unfold(ht._2)(f)
      case None => halt
    })

  //////////////////////////////////////////////////////////////////////////////////////
  //
  // INSTANCES
  //
  /////////////////////////////////////////////////////////////////////////////////////

  /**
   * Special exception indicating normal termination. Throwing this
   * exception results in control switching to process, that is appended
   */
  case object End extends Exception {
    override def fillInStackTrace = this
  }

  /**
   * Special exception indicating downstream termination.
   * An `Await` should respond to a `Kill` by performing
   * necessary cleanup actions, then halting with `End`
   */
  case object Kill extends Exception {
    def apply(rsn:Throwable):Throwable = rsn match {
      case End => Kill
      case _ => rsn
    }
    override def fillInStackTrace = this
  }

  /**
   * Wrapper for Exception that was caused by other Exception during the
   * Execution of the Process
   */
  class CausedBy(e: Throwable, cause: Throwable) extends Exception(cause) {
    override def toString = s"$e caused by: $cause"
  }

  object CausedBy {
    def apply(e: Throwable, cause: Throwable): Throwable =
      e match {
        case End => cause
        case `cause` => e
        case _   => new CausedBy(e, cause)
      }
  }

  /** indicates normal termination **/
  val halt = Halt(End)



  //////////////////////////////////////////////////////////////////////////////////////
  //
  // ENV, Tee, Wye et All
  //
  /////////////////////////////////////////////////////////////////////////////////////


  case class Env[-I, -I2]() {
    sealed trait Y[-X] {
      def tag: Int
      def fold[R](l: => R, r: => R, both: => R): R
    }
    sealed trait T[-X] extends Y[X]
    sealed trait Is[-X] extends T[X]
    case object Left extends Is[I] {
      def tag = 0
      def fold[R](l: => R, r: => R, both: => R): R = l
    }
    case object Right extends T[I2] {
      def tag = 1
      def fold[R](l: => R, r: => R, both: => R): R = r
    }
    case object Both extends Y[ReceiveY[I, I2]] {
      def tag = 2
      def fold[R](l: => R, r: => R, both: => R): R = both
    }
  }


  private val Left_  = Env[Any, Any]().Left
  private val Right_ = Env[Any, Any]().Right
  private val Both_  = Env[Any, Any]().Both

  def Get[I]: Env[I, Any]#Is[I] = Left_
  def L[I]: Env[I, Any]#Is[I] = Left_
  def R[I2]: Env[Any, I2]#T[I2] = Right_
  def Both[I, I2]: Env[I, I2]#Y[ReceiveY[I, I2]] = Both_


  //////////////////////////////////////////////////////////////////////////////////////
  //
  // SYNTAX
  //
  /////////////////////////////////////////////////////////////////////////////////////

  /**
   * This class provides infix syntax specific to `Process0`.
   */
  implicit class Process0Syntax[O](self: Process0[O]) {
    def toIndexedSeq: IndexedSeq[O] = {
      @tailrec
      def go(cur: Process0[O], acc:Vector[O]) : IndexedSeq[O] = {
        cur.step match {
          case Cont(Emit(os),next) => go(next(End),acc fast_++ os)
          case Cont(_,next) => go(next(End),acc)
          case Done(End) => acc
          case Done(rsn) => throw rsn
        }
      }
      go(self, Vector())
    }
    def toList: List[O] = toIndexedSeq.toList
    def toSeq: Seq[O] = toIndexedSeq
    def toMap[K, V](implicit isKV: O <:< (K, V)): Map[K, V] = toIndexedSeq.toMap(isKV)
    def toSortedMap[K, V](implicit isKV: O <:< (K, V), ord: Ordering[K]): SortedMap[K, V] =
      SortedMap(toIndexedSeq.asInstanceOf[Seq[(K, V)]]: _*)
    def toStream: Stream[O] = toIndexedSeq.toStream
    def toSource: Process[Task, O] =    emitAll(toIndexedSeq.map(o => Task.delay(o))).eval
  }

  /**
   * Provides infix syntax for `eval: Process[F,F[O]] => Process[F,O]`
   */
  implicit class EvalProcess[F[_],O](self: Process[F,F[O]]) {

    /**
     * Evaluate the stream of `F` actions produced by this `Process`.
     * This sequences `F` actions strictly--the first `F` action will
     * be evaluated before work begins on producing the next `F`
     * action. To allow for concurrent evaluation, use `sequence`
     * or `gather`.
     */
    def eval: Process[F,O] = {
      self.step match {
        case Cont(Emit(fos), next) =>
          fos.foldLeft(halt:Process[F,O])((p,n) => p ++ Process.eval(n) ) ++ next(End).eval
        case Cont(awt@Await(_,_), next) =>
          awt.extend(_.eval) onHalt(rsn=>next(rsn).eval)
        case Done(rsn) => Halt(rsn)
      }
    }

  }


  //////////////////////////////////////////////////////////////////////////////////////
  //
  // SYNTAX Functions
  //
  /////////////////////////////////////////////////////////////////////////////////////

  /**
   * Evaluate an arbitrary effect in a `Process`. The resulting
   * `Process` emits a single value. To evaluate repeatedly, use
   * `repeateEval(t)` or equivalently `eval(t).repeat`.
   */
  def eval[F[_], O](t: F[O]): Process[F, O] =
    await(t)(emit)

  /**
   * Evaluate an arbitrary effect once, purely for its effects,
   * ignoring its return value. This `Process` emits no values.
   */
  def eval_[F[_], O](t: F[O]): Process[F, Nothing] =
    await(t)(_ => halt)


  /**
   * Produce `p` lazily, guarded by a single `Append`. Useful if
   * producing the process involves allocation of some mutable
   * resource we want to ensure is accessed in a single-threaded way.
   */
  def suspend[F[_], O](p: => Process[F, O]): Process[F, O] =
    Append(halt,Vector({
      case End => Trampoline.delay(p)
      case rsn => Trampoline.delay(p causedBy rsn)
    }))


}<|MERGE_RESOLUTION|>--- conflicted
+++ resolved
@@ -38,28 +38,25 @@
    * is killed with same reason giving it an opportunity to cleanup.
    */
   final def pipe[O2](p1: Process1[O, O2]): Process[F, O2] = {
-    debug(s"PIPE p1: $p1, p1.step: ${p1.step} this: $this this.step: ${this.step}")
-    p1.step match {
-      case Cont(AwaitP1(rcv1),next1) => this.step match {
+    val p1s = p1.step
+    val ts = this.step
+    debug(s"PIPE p1: $p1, p1.step: ${p1s} this: $this this.step: ${ts}")
+    p1s match {
+      case Cont(AwaitP1(rcv1),next1) => ts match {
         case Cont(awt@Await(_,_),next) => (awt onHalt next) pipe p1
         case Cont(Emit(os),next) =>
-          if (os.isEmpty) next(End) pipe p1
-          else next(End) pipe process1.feed(os)(p1)
+          if (os.isEmpty) Try(next(End)) pipe p1
+          else Try(next(End)) pipe process1.feed(os)(p1)
         case Done(rsn) =>
-<<<<<<< HEAD
-          this pipe next1(Kill(rsn))
-=======
-          halt.pipe(next1(Kill)) onHalt {
-            case Kill => halt
-            case e: Throwable => fail(CausedBy(e,rsn))
-          }
-          // Old code, caused infinite loop
-          // case Done(rsn) => this pipe p1.killBy(Kill(rsn))
->>>>>>> 926efcb5
+          val n1 = p1.killBy(Kill(rsn))
+          this pipe n1
       }
-      case Cont(Emit(os),next1) => Emit(os) ++ this.pipe(next1(End))
+      case Cont(Emit(os),next1) => Emit(os) ++ this.pipe(Try(next1(End)))
       case Done(rsn1) => this match {
-        case Halt(rsn) => Halt(CausedBy(rsn1,rsn))
+        case hlt@Halt(rsn) =>
+          if (rsn1 == End || rsn1 == Kill) hlt
+          else if(rsn == End || rsn == Kill) fail(rsn1)
+          else Halt(CausedBy(rsn,rsn1))
         case _ => this.killBy(Kill(rsn1)) pipe p1
       }
     }
@@ -90,9 +87,12 @@
         }
       } else {
         cur match {
+          case Halt(End) =>
+            go(Try(stack.head(End).run), stack.tail)
           case Halt(rsn)      =>
-            println(s"################# rsn: $rsn next: ${Try(stack.head(rsn).run).causedBy(rsn)}")
-            go(Try(stack.head(rsn).run).causedBy(rsn), stack.tail)
+            val np = Try(stack.head(rsn).run)
+            println(s"################# rsn: $rsn next: ${np}")
+            go(np, stack.tail)
           case Append(p, n)   => go(p, n fast_++ stack)
           case AwaitOrEmit(p) => Cont(p, rsn => Append(Halt(rsn), stack))
         }
@@ -116,7 +116,7 @@
   final def append[F2[x] >: F[x], O2 >: O](p2: => Process[F2, O2]): Process[F2, O2] = {
     onHalt {
       case End => p2
-      case rsn => halt
+      case rsn => fail(rsn)
     }
   }
 
@@ -144,10 +144,11 @@
 
   /** Ignore all outputs of this `Process`. */
   final def drain: Process[F, Nothing] = {
-    this.step match {
+    val ts = this.step
+    ts match {
       case Cont(Emit(_),n) => n(End).drain
       case Cont(awt@Await(_,_), next) => awt.extend(_.drain).onHalt(rsn=>next(rsn).drain)
-      case Done(rsn) => Halt(rsn)
+      case Done(rsn) => fail(rsn)
     }
   }
 
@@ -170,12 +171,14 @@
    *
    */
   final def killBy(rsn: Throwable): Process[F, Nothing] = {
-    debug(s"KILLBY rsn:$rsn, this:$this, step: ${this.step } ")
-    this.step match {
-      case Cont(Emit(_),n) => n(rsn).drain
+    val ts = this.step
+    debug(s"KILLBY rsn:$rsn, this:$this, step: ${ts } ")
+    ts match {
+      case Cont(Emit(_),n) => Try(n(rsn)).drain
       case Cont(Await(_,_),n) =>
-        println(">>>>>>>" +  n(rsn))
-        n(rsn).drain
+        val np = Try(n(rsn))
+        println((">>>>>>>", np, np.drain) )
+        Try(np).drain
       case Done(End) => Halt(rsn)
       case Done(rsn0) => Halt(CausedBy(rsn0,rsn))
     }
@@ -224,7 +227,10 @@
    *
    */
   final def onComplete[F2[x] >: F[x], O2 >: O](p2: => Process[F2, O2]): Process[F2, O2] =
-    onHalt { rsn => Try(p2).causedBy(rsn) }
+    onHalt {
+      case End => Try(p2)
+      case rsn =>  Try(p2).causedBy(rsn)
+    }
 
   /**
    * When the process terminates either due to `End` or `Throwable`
@@ -243,7 +249,10 @@
    * and appned process specified in `cleanup` argument in case _next_ Await throws any other exception
    */
   final def orElse[F2[x] >: F[x], O2 >: O](fallback: => Process[F2, O2], cleanup: => Process[F2, O2] = halt): Process[F2, O2] =
-    onHalt { case End => fallback; case _ => cleanup }
+    onHalt {
+      case End => Try(fallback)
+      case rsn => Try(cleanup).causedBy(rsn)
+    }
 
 
   /**
@@ -710,7 +719,7 @@
     ): Process[F, O] = {
     Await[F, A, O](req, a => Trampoline.delay(rcv(a))) onHalt {
       case End => fallback
-      case _   => cleanup
+      case rsn   => cleanup.causedBy(rsn)
     }
 
   }
@@ -938,11 +947,14 @@
    * producing the process involves allocation of some mutable
    * resource we want to ensure is accessed in a single-threaded way.
    */
-  def suspend[F[_], O](p: => Process[F, O]): Process[F, O] =
+  def suspend[F[_], O](p: => Process[F, O]): Process[F, O] = {
+    println("SUSPEND")
     Append(halt,Vector({
       case End => Trampoline.delay(p)
       case rsn => Trampoline.delay(p causedBy rsn)
     }))
+  }
+
 
 
 }