--- conflicted
+++ resolved
@@ -1,7 +1,7 @@
 package fs2
 
 import scala.concurrent.ExecutionContext
-import scala.concurrent.duration.FiniteDuration
+// import scala.concurrent.duration.FiniteDuration
 
 import cats.{ ~>, Applicative, Monoid, Semigroup }
 import cats.effect.{ Effect, IO, Sync }
@@ -259,7 +259,6 @@
       map { _.map { case (hd, tl) => (hd, Stream.fromFree(tl)) } }
 
   /**
-<<<<<<< HEAD
   * A new [[Stream]] of one element containing the head element of this stream along
   * with a reference to the remaining stream after evaluation of the first element.
   *
@@ -327,100 +326,6 @@
   // def zipWithScan1[O2](z: O2)(f: (O2, O) => O2): Stream[F,(O,O2)] = self through pipe.zipWithScan1(z)(f)
 
   override def toString: String = "Stream(..)"
-=======
-    * A new [[Stream]] of one element containing the head element of this [[Stream]] along
-    * with a reference to the remaining [[Stream]] after evaluation of the first element.
-    *
-    * {{{
-    *   scala> Stream(1,2,3).uncons1.toList
-    *   res1: List[Option[(Int, Stream[Nothing, Int])]] = List(Some((1,append(Segment(Emit(Chunk(2, 3))), Segments()))))
-    * }}}
-    *
-    * You can use this to implement any stateful stream function, like `take`:
-    *
-    * {{{
-    *   def take[F[_],A](n: Int)(s: Stream[F,A]): Stream[F,A] =
-    *     if (n <= 0) Stream.empty
-    *     else s.uncons1.flatMap {
-    *       case None => Stream.empty
-    *       case Some((hd, tl)) => Stream.emit(hd) ++ take(n-1)(tl)
-    *     }
-    * }}}
-    *
-    * So `uncons` and `uncons1` can be viewed as an alternative to using `Pull`, with
-    * an important caveat: if you use `uncons` or `uncons1`, you are responsible for
-    * telling FS2 when you're done unconsing the stream, which you do using `[[Stream.scope]]`.
-    *
-    * For instance, the above definition of `take` doesn't call `scope`, so any finalizers
-    * attached won't be run until the very end of any enclosing `scope` or `Pull`
-    * (or the end of the stream if there is no enclosing scope). So in the following code:
-    *
-    * {{{
-    *    take(2)(Stream(1,2,3).onFinalize(Task.delay(println("done"))) ++
-    *    anotherStream
-    * }}}
-    *
-    * The "done" would not be printed until the end of `anotherStream`. To get the
-    * prompt finalization behavior, we would have to do:
-    *
-    * {{{
-    *    take(2)(Stream(1,2,3).onFinalize(Task.delay(println("done"))).scope ++
-    *    anotherStream
-    * }}}
-    *
-    * Note the call to `scope` after the completion of `take`, which ensures that
-    * when that stream completes, any streams which have been opened by the `take`
-    * are deemed closed and their finalizers can be run.
-    */
-  def uncons1: Stream[F, Option[(O,Stream[F,O])]] =
-    Stream.mk {
-      def go(s: StreamCore[F,O]): StreamCore[F,Option[(O,Stream[F,O])]] = s.uncons.flatMap {
-        case None => StreamCore.emit(None)
-        case Some((hd,tl)) =>
-          val (hc, tc) = hd.unconsNonEmpty
-          StreamCore.emit(Some((hc, Stream.mk(tl).cons(tc))))
-      }
-      go(get)
-    }
-
-  /** Alias for `self through [[pipe.vectorChunkN]]`. */
-  def vectorChunkN(n: Int, allowFewer: Boolean = true): Stream[F,Vector[O]] =
-    self through pipe.vectorChunkN(n, allowFewer)
-
-  def zip[F2[_],O2](s2: Stream[F2,O2])(implicit S:Sub1[F,F2]): Stream[F2,(O,O2)] =
-    (self through2v s2)(pipe2.zip)
-
-  def zipWith[F2[_],O2,O3](s2: Stream[F2,O2])(f: (O,O2) => O3)(implicit S:Sub1[F,F2]): Stream[F2, O3] =
-    (self through2v s2)(pipe2.zipWith(f))
-
-  /** Alias for `self through [[pipe.zipWithIndex]]`. */
-  def zipWithIndex: Stream[F, (O, Int)] = self through pipe.zipWithIndex
-
-  /** Alias for `self through [[pipe.debounce]]`. */
-  def debounce[F2[_]](d: FiniteDuration)(implicit S: Sub1[F, F2], F: Effect[F2], scheduler: Scheduler, ec: ExecutionContext): Stream[F2, O] =
-    Sub1.substStream(self) through pipe.debounce(d)
-
-  /** Alias for `self through [[pipe.zipWithNext]]`. */
-  def zipWithNext: Stream[F, (O, Option[O])] = self through pipe.zipWithNext
-
-  /** Alias for `self through [[pipe.zipWithPrevious]]`. */
-  def zipWithPrevious: Stream[F, (Option[O], O)] = self through pipe.zipWithPrevious
-
-  /** Alias for `self through [[pipe.zipWithPreviousAndNext]]`. */
-  def zipWithPreviousAndNext: Stream[F, (Option[O], O, Option[O])] = self through pipe.zipWithPreviousAndNext
-
-  /** Alias for `self through [[pipe.zipWithScan]]`. */
-  def zipWithScan[O2](z: O2)(f: (O2, O) => O2): Stream[F,(O,O2)] = self through pipe.zipWithScan(z)(f)
-
-  /** Alias for `self through [[pipe.zipWithScan1]]`. */
-  def zipWithScan1[O2](z: O2)(f: (O2, O) => O2): Stream[F,(O,O2)] = self through pipe.zipWithScan1(z)(f)
-
-  /** Alias for `s >> s2 == s flatMap { _ => s2 }`. */
-  def >>[G[_],Lub[_],O2](f: Stream[G,O2])(implicit L: Lub1[F,G,Lub]): Stream[Lub,O2] =
-    Stream.mk { Sub1.substStream(self)(L.subF).get flatMap (_ => Sub1.substStream(f)(L.subG).get) }
-
-  override def toString = get.toString
->>>>>>> fd3f3662
 }
 
 object Stream {
@@ -473,91 +378,90 @@
     eval(f).flatMap(s => s)
 
   /**
-<<<<<<< HEAD
-=======
-    * Nondeterministically merges a stream of streams (`outer`) in to a single stream,
-    * opening at most `maxOpen` streams at any point in time.
-    *
-    * The outer stream is evaluated and each resulting inner stream is run concurrently,
-    * up to `maxOpen` stream. Once this limit is reached, evaluation of the outer stream
-    * is paused until one or more inner streams finish evaluating.
-    *
-    * When the outer stream stops gracefully, all inner streams continue to run,
-    * resulting in a stream that will stop when all inner streams finish
-    * their evaluation.
-    *
-    * When the outer stream fails, evaluation of all inner streams is interrupted
-    * and the resulting stream will fail with same failure.
-    *
-    * When any of the inner streams fail, then the outer stream and all other inner
-    * streams are interrupted, resulting in stream that fails with the error of the
-    * stream that cased initial failure.
-    *
-    * Finalizers on each inner stream are run at the end of the inner stream,
-    * concurrently with other stream computations.
-    *
-    * Finalizers on the outer stream are run after all inner streams have been pulled
-    * from the outer stream -- hence, finalizers on the outer stream will likely run
-    * BEFORE the LAST finalizer on the last inner stream.
-    *
-    * Finalizers on the returned stream are run after the outer stream has finished
-    * and all open inner streams have finished.
-    *
-    * @param maxOpen    Maximum number of open inner streams at any time. Must be > 0.
-    * @param outer      Stream of streams to join.
-    */
+   * Nondeterministically merges a stream of streams (`outer`) in to a single stream,
+   * opening at most `maxOpen` streams at any point in time.
+   *
+   * The outer stream is evaluated and each resulting inner stream is run concurrently,
+   * up to `maxOpen` stream. Once this limit is reached, evaluation of the outer stream
+   * is paused until one or more inner streams finish evaluating.
+   *
+   * When the outer stream stops gracefully, all inner streams continue to run,
+   * resulting in a stream that will stop when all inner streams finish
+   * their evaluation.
+   *
+   * When the outer stream fails, evaluation of all inner streams is interrupted
+   * and the resulting stream will fail with same failure.
+   *
+   * When any of the inner streams fail, then the outer stream and all other inner
+   * streams are interrupted, resulting in stream that fails with the error of the
+   * stream that cased initial failure.
+   *
+   * Finalizers on each inner stream are run at the end of the inner stream,
+   * concurrently with other stream computations.
+   *
+   * Finalizers on the outer stream are run after all inner streams have been pulled
+   * from the outer stream -- hence, finalizers on the outer stream will likely run
+   * BEFORE the LAST finalizer on the last inner stream.
+   *
+   * Finalizers on the returned stream are run after the outer stream has finished
+   * and all open inner streams have finished.
+   *
+   * @param maxOpen    Maximum number of open inner streams at any time. Must be > 0.
+   * @param outer      Stream of streams to join.
+   */
   def join[F[_],O](maxOpen: Int)(outer: Stream[F,Stream[F,O]])(implicit F: Effect[F], ec: ExecutionContext): Stream[F,O] = {
-    assert(maxOpen > 0, "maxOpen must be > 0, was: " + maxOpen)
-
-    Stream.eval(async.signalOf(false)) flatMap { killSignal =>
-    Stream.eval(async.semaphore(maxOpen)) flatMap { available =>
-    Stream.eval(async.signalOf(1l)) flatMap { running => // starts with 1 because outer stream is running by default
-    Stream.eval(async.mutable.Queue.synchronousNoneTerminated[F,Attempt[Chunk[O]]]) flatMap { outputQ => // sync queue assures we won't overload heap when resulting stream is not able to catchup with inner streams
-      val incrementRunning: F[Unit] = running.modify(_ + 1) as (())
-      val decrementRunning: F[Unit] = running.modify(_ - 1) as (())
-
-      // runs inner stream
-      // each stream is forked.
-      // terminates when killSignal is true
-      // if fails will enq in queue failure
-      def runInner(inner: Stream[F, O]): Stream[F, Nothing] = {
-        Stream.eval_(
-          available.decrement >> incrementRunning >>
-          concurrent.start {
-            inner.chunks.attempt
-            .flatMap(r => Stream.eval(outputQ.enqueue1(Some(r))))
-            .interruptWhen(killSignal) // must be AFTER enqueue to the the sync queue, otherwise the process may hang to enq last item while being interrupted
-            .run.flatMap { _ =>
-              available.increment >> decrementRunning
-            }
-          }
-        )
-      }
-
-      // runs the outer stream, interrupts when kill == true, and then decrements the `available`
-      def runOuter: F[Unit] = {
-        (outer.interruptWhen(killSignal) flatMap runInner onFinalize decrementRunning run).attempt flatMap {
-          case Right(_) => F.pure(())
-          case Left(err) => outputQ.enqueue1(Some(Left(err)))
-        }
-      }
-
-      // monitors when the all streams (outer/inner) are terminated an then suplies None to output Queue
-      def doneMonitor: F[Unit]= {
-        running.discrete.dropWhile(_ > 0) take 1 flatMap { _ =>
-          Stream.eval(outputQ.enqueue1(None))
-        } run
-      }
-
-      Stream.eval_(concurrent.start(runOuter)) ++
-      Stream.eval_(concurrent.start(doneMonitor)) ++
-      outputQ.dequeue.unNoneTerminate.flatMap {
-        case Left(e) => Stream.fail(e)
-        case Right(c) => Stream.chunk(c)
-      } onFinalize {
-        killSignal.set(true) >> (running.discrete.dropWhile(_ > 0) take 1 run) // await all open inner streams and the outer stream to be terminated
-      }
-    }}}}
+    // assert(maxOpen > 0, "maxOpen must be > 0, was: " + maxOpen)
+    //
+    // Stream.eval(async.signalOf(false)) flatMap { killSignal =>
+    // Stream.eval(async.semaphore(maxOpen)) flatMap { available =>
+    // Stream.eval(async.signalOf(1l)) flatMap { running => // starts with 1 because outer stream is running by default
+    // Stream.eval(async.mutable.Queue.synchronousNoneTerminated[F,Attempt[Chunk[O]]]) flatMap { outputQ => // sync queue assures we won't overload heap when resulting stream is not able to catchup with inner streams
+    //   val incrementRunning: F[Unit] = running.modify(_ + 1) as (())
+    //   val decrementRunning: F[Unit] = running.modify(_ - 1) as (())
+    //
+    //   // runs inner stream
+    //   // each stream is forked.
+    //   // terminates when killSignal is true
+    //   // if fails will enq in queue failure
+    //   def runInner(inner: Stream[F, O]): Stream[F, Nothing] = {
+    //     Stream.eval_(
+    //       available.decrement >> incrementRunning >>
+    //       concurrent.start {
+    //         inner.chunks.attempt
+    //         .flatMap(r => Stream.eval(outputQ.enqueue1(Some(r))))
+    //         .interruptWhen(killSignal) // must be AFTER enqueue to the the sync queue, otherwise the process may hang to enq last item while being interrupted
+    //         .run.flatMap { _ =>
+    //           available.increment >> decrementRunning
+    //         }
+    //       }
+    //     )
+    //   }
+    //
+    //   // runs the outer stream, interrupts when kill == true, and then decrements the `available`
+    //   def runOuter: F[Unit] = {
+    //     (outer.interruptWhen(killSignal) flatMap runInner onFinalize decrementRunning run).attempt flatMap {
+    //       case Right(_) => F.pure(())
+    //       case Left(err) => outputQ.enqueue1(Some(Left(err)))
+    //     }
+    //   }
+    //
+    //   // monitors when the all streams (outer/inner) are terminated an then suplies None to output Queue
+    //   def doneMonitor: F[Unit]= {
+    //     running.discrete.dropWhile(_ > 0) take 1 flatMap { _ =>
+    //       Stream.eval(outputQ.enqueue1(None))
+    //     } run
+    //   }
+    //
+    //   Stream.eval_(concurrent.start(runOuter)) ++
+    //   Stream.eval_(concurrent.start(doneMonitor)) ++
+    //   outputQ.dequeue.unNoneTerminate.flatMap {
+    //     case Left(e) => Stream.fail(e)
+    //     case Right(c) => Stream.chunk(c)
+    //   } onFinalize {
+    //     killSignal.set(true) >> (running.discrete.dropWhile(_ > 0) take 1 run) // await all open inner streams and the outer stream to be terminated
+    //   }
+    // }}}}
+    ???
   }
 
   /** Like [[join]] but races all inner streams simultaneously. */
@@ -565,7 +469,6 @@
     join(Int.MaxValue)(outer)
 
   /**
->>>>>>> fd3f3662
    * An infinite `Stream` that repeatedly applies a given function
    * to a start value. `start` is the first value emitted, followed
    * by `f(start)`, then `f(f(start))`, and so on.
@@ -675,6 +578,10 @@
     /** Lifts this stream to the specified effect and output types. */
     def covaryAll[F2[x]>:F[x],O2>:O]: Stream[F2,O2] = self.asInstanceOf[Stream[F2,O2]]
 
+    // /** Alias for `self through [[pipe.debounce]]`. */
+    // def debounce(d: FiniteDuration)(implicit F: Effect[F], scheduler: Scheduler, ec: ExecutionContext): Stream[F, O] =
+    //   self through pipe.debounce(d)
+
     /** Alias for [[pipe2.either]]. */
     def either[O2](s2: Stream[F,O2])(implicit F: Effect[F], ec: ExecutionContext): Stream[F,Either[O,O2]] =
       self.through2(s2)(pipe2.either)
@@ -914,8 +821,6 @@
   implicit def StreamOptionOps[F[_],O](s: Stream[F,Option[O]]): StreamOptionOps[F,O] = new StreamOptionOps(s.get)
   final class StreamOptionOps[F[_],O](private val free: Free[Algebra[F,Option[O],?],Unit]) extends AnyVal {
     private def self: Stream[F,Option[O]] = Stream.fromFree(free)
-
-    def unNone: Stream[F,O] = self.through(pipe.unNone)
 
     /** Alias for `[[pipe.unNone]]` */
     def unNone: Stream[F, O] = self through pipe.unNone
